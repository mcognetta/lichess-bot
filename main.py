import argparse
import chess
from chess.variant import find_variant
import engine_wrapper
import model
import json
import lichess
import logging
import multiprocessing
import queue
import os
import os.path
import traceback
import logging_pool
from config import load_config
from conversation import Conversation, ChatLine
from functools import partial


def upgrade_account(li):
    if li.upgrade_to_bot_account() is None:
        return False

    print("Succesfully upgraded to Bot Account!")
    return True

def watch_control_stream(control_queue, li):
    for evnt in li.get_event_stream().iter_lines():
        if evnt:
            event = json.loads(evnt.decode('utf-8'))
            control_queue.put_nowait(event)

def start(li, user_profile, max_games, max_queued, engine_factory, config):
    # init
    username = user_profile.get("username")
    print("Welcome {}!".format(username))
    manager = multiprocessing.Manager()
    challenge_queue = []
    control_queue = manager.Queue()
    control_stream = multiprocessing.Process(target=watch_control_stream, args=[control_queue, li])
    control_stream.start()
    busy_processes = 0
    queued_processes = 0

    with logging_pool.LoggingPool(max_games+1) as pool:
        events = li.get_event_stream().iter_lines()

        quit = False
        while not quit:
            event = control_queue.get()
            if event["type"] == "local_game_done":
                busy_processes -= 1
                print("+++ Process Free. Total Queued: {}. Total Used: {}".format(queued_processes, busy_processes))
            elif event["type"] == "challenge":
                chlng = model.Challenge(event["challenge"])
                if len(challenge_queue) < max_queued and can_accept_challenge(chlng, config):
                    challenge_queue.append(chlng)
                    print("    Queue {}".format(chlng.show()))
                else:
                    print("    Decline {}".format(chlng.show()))
                    li.decline_challenge(chlng.id)
            elif event["type"] == "gameStart":
                if queued_processes <= 0:
                    print("Something went wrong. Game is starting and we don't have a queued process")
                else:
                    queued_processes -= 1
                game_id = event["game"]["id"]
                pool.apply_async(play_game, [li, game_id, control_queue, engine_factory])
                busy_processes += 1
                print("--- Process Used. Total Queued: {}. Total Used: {}".format(queued_processes, busy_processes))

            if (queued_processes + busy_processes) < max_games and challenge_queue :
                chlng = challenge_queue.pop(0)
                print("    Accept {}".format(chlng.show()))
                response = li.accept_challenge(chlng.id)
                if response is not None:
                    # TODO: Probably warrants better checking.
                    queued_processes += 1
                    print("--- Process Queue. Total Queued: {}. Total Used: {}".format(queued_processes, busy_processes))

    control_stream.terminate()
    control_stream.join()


def play_game(li, game_id, control_queue, engine_factory):
    username = li.get_profile()["username"]
    updates = li.get_game_stream(game_id).iter_lines()

    #Initial response of stream will be the full game info. Store it
    game = model.Game(json.loads(next(updates).decode('utf-8')), username, li.baseUrl)
<<<<<<< HEAD
    board = setup_board(game)
    engine = setup_engine(engine_path, engine_type, board, weights, threads, uci_options)
=======
    board = setup_board(game.state)
    engine = engine_factory(board)
>>>>>>> a0257158
    conversation = Conversation(game, engine, li)

    print("+++ {}".format(game.show()))

    engine.pre_game(game)

    board = play_first_move(game, engine, board, li)

    for binary_chunk in updates:
        upd = json.loads(binary_chunk.decode('utf-8')) if binary_chunk else None
        u_type = upd["type"] if upd else "ping"
        if u_type == "chatLine":
            conversation.react(ChatLine(upd))
        elif u_type == "gameState":
            moves = upd.get("moves").split()
            board = update_board(board, moves[-1])

            if is_engine_move(game.is_white, moves):
                best_move = engine.search(board, upd.get("wtime"), upd.get("btime"), upd.get("winc"), upd.get("binc"))
                li.make_move(game.id, best_move)


    print("--- {} Game over".format(game.url()))
    engine.quit()
    # This can raise queue.NoFull, but that should only happen if we're not processing
    # events fast enough and in this case I believe the exception should be raised
    control_queue.put_nowait({"type": "local_game_done"})


def can_accept_challenge(chlng, config):
    return chlng.is_supported(config)


def play_first_move(game, engine, board, li):
    moves = game.state["moves"].split()
    if is_engine_move(game.is_white, moves):
        # need to hardcode first movetime since Lichess has 30 sec limit.
        best_move = engine.first_search(board, 2000)
        li.make_move(game.id, best_move)

    return board


def setup_board(game):
    if game.variant_name.lower() == "chess960":
        board = chess.Board(game.initial_fen, chess960=True)
    else:
        VariantBoard = find_variant(game.variant_name);
        board = VariantBoard()
    moves = game.state["moves"].split()
    for move in moves:
        board = update_board(board, move)

    return board


def is_white_to_move(moves):
    return (len(moves) % 2) == 0


def is_engine_move(is_white, moves):
    is_w = (is_white and is_white_to_move(moves))
    is_b = (is_white is False and is_white_to_move(moves) is False)

    return (is_w or is_b)


def update_board(board, move):
    uci_move = chess.Move.from_uci(move)
    board.push(uci_move)
    return board

if __name__ == "__main__":
    logger = logging.basicConfig(level=logging.INFO)
    parser = argparse.ArgumentParser(description='Play on Lichess with a bot')
    parser.add_argument('-u', action='store_true', help='Add this flag to upgrade your account to a bot account.')
    args = parser.parse_args()
    CONFIG = load_config()
    li = lichess.Lichess(CONFIG["token"], CONFIG["url"])

    user_profile = li.get_profile()
    is_bot = user_profile.get("title") == "BOT"

    if args.u is True and is_bot is False:
        is_bot = upgrade_account(li)

    if is_bot:
        max_games = CONFIG["max_concurrent_games"]
        max_queued = CONFIG["max_queued_challenges"]
        engine_factory = partial(engine_wrapper.create_engine, CONFIG)
        start(li, user_profile, max_games, max_queued, engine_factory, CONFIG)
    else:
        print("{} is not a bot account. Please upgrade your it to a bot account!".format(user_profile["username"]))<|MERGE_RESOLUTION|>--- conflicted
+++ resolved
@@ -88,13 +88,8 @@
 
     #Initial response of stream will be the full game info. Store it
     game = model.Game(json.loads(next(updates).decode('utf-8')), username, li.baseUrl)
-<<<<<<< HEAD
     board = setup_board(game)
-    engine = setup_engine(engine_path, engine_type, board, weights, threads, uci_options)
-=======
-    board = setup_board(game.state)
     engine = engine_factory(board)
->>>>>>> a0257158
     conversation = Conversation(game, engine, li)
 
     print("+++ {}".format(game.show()))
